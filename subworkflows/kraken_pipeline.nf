import groovy.json.JsonBuilder
import nextflow.util.BlankSeparatedList


process getVersions {
    label "wfmetagenomics"
    cpus 1
    output:
        path "versions.txt"
    script:
    """
    python -c "import pysam; print(f'pysam,{pysam.__version__}')" >> versions.txt
    python -c "import pandas; print(f'pandas,{pandas.__version__}')" >> versions.txt
    fastcat --version | sed 's/^/fastcat,/' >> versions.txt
    minimap2 --version | sed 's/^/minimap2,/' >> versions.txt
    samtools --version | head -n 1 | sed 's/ /,/' >> versions.txt
    taxonkit version | sed 's/ /,/' >> versions.txt
    kraken2 --version | head -n 1 | sed 's/ version /,/' >> versions.txt
    """
}


process getParams {
    label "wfmetagenomics"
    cpus 1
    output:
        path "params.json"
    script:
        def paramsJSON = new JsonBuilder(params).toPrettyString()
    """
    # Output nextflow params object to JSON
    echo '$paramsJSON' > params.json
    """
}


process unpackDatabase {
    label "wfmetagenomics"
    cpus 1
    storeDir "${params.store_dir}/${database.simpleName}"
    input:
        path database
        path kmer_distribution
    output:
        path "database_dir"
    """
    if [[ "${database}" == *.tar.gz ]]
    then
        mkdir database_dir
        tar xf "${database}" -C database_dir
    elif [ -d "${database}" ]
    then
        mv "${database}" database_dir
    else
        echo "Error: database is neither .tar.gz nor a dir"
        echo "Exiting".
        exit 1
    fi
    mv "${kmer_distribution}" database_dir
    """
}

process determine_bracken_length {
    label "wfmetagenomics"
    input:
        path database
    output:
        env BRACKEN_LENGTH
    """
    if [[ -f "${database}"/database${params.bracken_length}mers.kmer_distrib ]]; then
        BRACKEN_LENGTH="${params.bracken_length}"
    else
        cd "${database}"
        BRACKEN_LENGTH=\$(ls -v1 *.kmer_distrib | tail -1 | sed -e "s@^database@@" -e "s@mers.kmer_distrib@@")
        cd ..
    fi
    """
}


process unpackTaxonomy {
    label "wfmetagenomics"
    cpus 1
    storeDir "${params.store_dir}/${taxonomy.simpleName}"
    input:
        path taxonomy
    output:
        path "taxonomy_dir"
    """
    if [[ "${taxonomy}" == *.tar.gz ]]
    then
        mkdir taxonomy_dir
        tar xf "${taxonomy}" -C taxonomy_dir
    elif [ -d "${taxonomy}" ]
    then
        mv "${taxonomy}" taxonomy_dir
    else
        echo "Error: taxonomy is neither .tar.gz nor a dir"
        echo "Exiting".
        exit 1
    fi
    """
} 


// Rebundle fastqs (this is mostly in case we're given one big file)
process rebatchFastq {
    label "wfmetagenomics"
    maxForks params.threads  // no point having more inputs than processing threads
    cpus 3
    input:
        tuple val(sample_id), path(fastq)
    output:
        tuple(
            val(sample_id),
            path("fastq/${sample_id}.part_*.fastq.gz"))
    shell:
    """
    seqkit split2 ${fastq} \
        -j ${task.cpus - 1} -s ${params.batch_size} \
        -e .gz -o "${sample_id}" \
        -O fastq
    """
}


// watch path stop condition, if params.read_limit is met will inject a stop file in to input folder.
process stopCondition { 
    label "wfmetagenomics"
    cpus 1 
    publishDir "${params.fastq}/STOP/", mode: 'copy', pattern: "*"
    input:
        path json
    output:
        path "STOP.fastq.gz", optional: true, emit: stop
    script:
        int threshold = params.read_limit
    """    
    #!/usr/bin/env python
    import json
    with open("$json/all_stats.json") as json_file:
        state = json.load(json_file)
        total = 0 
        for k,v in state.items():
            total += v["total_reads"]
        if total >= $threshold:
            with open("STOP.fastq.gz", "x") as f:
                pass
    """
}


// Notes on CPU resource of kraken server and client:
//
// - server will use as much resource as number of clients running,
//   plus one extra thread => set maxForks of clients to threads - 1.
//   (not doing so gives gRPC server: "Server Threadpool Exhausted")
// - we need potentially one extra request thread to allow stop request
//   to be handled
// - cannot start so many clients (or other processes) such that
//   server never starts from Nextflow executor limit
// - we'd like to leave some resource for downstream processes such that we
//   get reporting updated frequently
// - this might all be considered a bit inefficient - but we are set
//   up for real-time dynamism not speed
//

kraken_compute = params.threads == 1 ? 1 : params.threads - 1

process kraken_server {
    errorStrategy 'ignore'
    label "wfmetagenomics"
    cpus params.threads
    containerOptions {workflow.profile != "singularity" ? "--network host" : ""}
    input:
        path database
    output:
        val true
    script:
    """
    # we add one to requests to allow for stop signal
    kraken2_server \
        --max-requests ${kraken_compute + 1} --port ${params.port} \
        --db ./${database}/
    """
}


// Filter reads, calculate some stats, and run kraken2 classification
//
// The per file statistics are calculated here rather than in a separate process
// in order to more easily define the parallelism (otherwise an independent stats
// job may queue up hundreds of jobs before kraken jobs, leaving the server consuming
// resource but not actually doing anything).
process kraken2_client {
    label "wfmetagenomics"
    containerOptions {workflow.profile != "singularity" ? "--network host" : ""}
    // retry if server responds out of resource
    errorStrategy = { task.exitStatus in [8] ? 'retry' : 'finish' }
    maxForks kraken_compute
    input:
        tuple val(sample_id), path(fastq)
    output:
        tuple val(sample_id), path("${sample_id}.kraken2.report.txt"), path("${sample_id}.${task.index}.json")
    script:
        def max_length = "${params.max_len}"== null ? "-b ${params.max_len}" : ""
    """

    fastcat \
        -a "${params.min_len}" \
        ${max_length} \
        -s "${sample_id}" \
        -r "${sample_id}.${task.index}.stats" \
        "${fastq}" > filtered.fastq
    fastcat_histogram.py \
        --sample_id "${sample_id}" \
        "${sample_id}.${task.index}.stats" "${sample_id}.${task.index}.json"

    kraken2_client \
        --port $params.port --report report.txt \
        --sequence filtered.fastq > "${sample_id}.kraken2.assignments.tsv"
    tail -n +1 report.txt > "${sample_id}.kraken2.report.txt"
    """
}


process stop_kraken_server {
    label "wfmetagenomics"
    containerOptions {workflow.profile != "singularity" ? "--network host" : ""}
    // this shouldn't happen, but we'll keep retrying
    errorStrategy = { task.exitStatus in [8] ? 'retry' : 'finish' }
    input:
        val stop
    """
    kraken2_client --port $params.port --shutdown
    """
}


// Scan step for accumulating fastcat stats
//
// Nextflow scan does a silly thing where it feeds back the growing list of
// historical outputs. We only ever need the most recent output (the "state").
process progressiveStats {
    label "wfmetagenomics"
    maxForks 1
    cpus 1
    input: 
        path fastcat_stats
    output:
        path("all_stats.${task.index}")
    script: 
        if (fastcat_stats instanceof BlankSeparatedList) {
            new_input = fastcat_stats.getAt(0);
            state = fastcat_stats.getAt(-1)
        } else { 
            new_input = fastcat_stats;
            state = "NOSTATE"
        }
        output = "all_stats.${task.index}"
    """
    touch "${state}"
    add_jsons.py "${new_input}" "${state}" "${output}"
    """
}


// Combine kraken reports scan step
//
// Nextflow scan does a silly thing where it feeds back the growing list of
// historical outputs. We only ever need the most recent output (the "state").
// Our state here is a directory of aggregated kraken2 reports, one file per
// sample. The state is named with the task.index so its unique, and also
// with the sample_id just analysed (see below for why).
//
// Every new input to the process is a kraken report for a single sample. We
// don't want to update all aggregated reports, just the report for the sample
// of the latest report received. Scan cannot handle a tuple as a piece of
// state because the input channel is bodged to contain a list of the newest
// input and the growing list -- so we have to grotesquely pull out the sample_id
// from the file name.
//
// - maxForks is one to keep things in order, but this step can be slow.
process progressive_kreports {
    label "wfmetagenomics"
    maxForks 1 
    publishDir path: "${params.out_dir}", mode: 'copy', pattern: "${new_state}", saveAs: {name -> "kraken"}, overwrite: true
    input:
        path kreport
        path taxonomy
    output:
        path("kraken.${task.index}.${sample_id}"), emit: reports
        val sample_id
    script:
        if (kreport instanceof BlankSeparatedList){
            // second and subsequent iterations
            new_input =  kreport.getAt(0); state = kreport.getAt(-1)
        }
        else {
            // first iteration
            new_input = kreport; state = "NOSTATE"
        }
        // If sample_id contains a "." this will break
        sample_id = "${new_input}".split(/\./)[0]
        new_state = "kraken.${task.index}.${sample_id}"
        // n.b where this is used below the files will have been moved, hence new_state
        old_input = "${new_state}/${sample_id}.kreport.txt"
    """
    if [[ "${task.index}" == "1" ]]; then
        mkdir "${state}"
    fi

    cp -r "${state}" "${new_state}" 
    touch "${old_input}"

    combine_kreports_modified.py \
        -r "${new_input}" "${old_input}" \
        -o "${sample_id}.kreport.txt" --only-combined --no-headers
    mv "${sample_id}.kreport.txt" "${new_state}/${sample_id}.kreport.txt"
    """
}


// Calculate up-to-date bracken information for latest analysed sample.
// 
// The kraken.scan process gives a directory of aggregated kraken2 reports named
// with the sample_id which was most recently updated. Here we rerun bracken
// on that sample and output the results to an updating directory of per sample
// bracken results.
process bracken {
    label "wfmetagenomics"
    cpus 2
    maxForks 1
    publishDir path: "${params.out_dir}", mode: 'copy', pattern: "${new_state}", saveAs: {name -> "bracken"}, overwrite: true
    input:
        path inputs
        val sample_id_  // this is here because progressive_kreports has to output two things. Could we just use this?
        path database
        path taxonomy
        val bracken_length
    output:
        path("${new_state}"), emit: reports
        // we have to emit four things!
        val sample_id_
        val sample_id_
        val sample_id_
        val sample_id_
    script:
        new_state = "bracken.${task.index}"
        def kreports = ""
        if (inputs instanceof BlankSeparatedList){
            // second and subsequent iterations
            kreports = inputs.getAt(0); state = inputs.getAt(-1)
        }
        else {
            // first iteration
            kreports = inputs; state = "NOSTATE"
        }
        // If sample_id contains a "." this will break
        sample_id = "${kreports}".split(/\./)[2]
        def awktab="awk -F '\t' -v OFS='\t'"
        def bracken_len = bracken_length.getAt(0)
    """
    # run bracken on the latest kreports, is this writing some outputs
    # alongside the inputs? seems at least {}.kreport_bracken_species.txt
    # is written alongside the input
    run_bracken.py \
        "${database}" \
        "${kreports}/${sample_id}.kreport.txt" \
        "${bracken_len}" \
        "${params.bracken_level}" \
        "${sample_id}.bracken_report.txt"

    # do some stuff...
    ${awktab} '{ print \$2,\$6 }' "${sample_id}.bracken_report.txt" \
        | ${awktab} 'NR!=1 {print}' \
        | tee taxacounts.txt \
        | ${awktab} '{ print \$1 }' > taxa.txt
    taxonkit lineage \
        -j ${task.cpus} \
        --data-dir $taxonomy \
        -R taxa.txt  > lineages.txt
    aggregate_lineages_bracken.py \
        -i "lineages.txt" -b "taxacounts.txt" \
        -u "${kreports}/${sample_id}.kreport.txt" \
        -p "${sample_id}.kraken2"

    file1=`cat *.json`
    echo "{"'"$sample_id"'": "\$file1"}" >> "bracken.json"

    # collate the latest bracken outputs into state
    if [[ "${task.index}" != "1" ]]; then
        cp -r "${state}" "${new_state}"
    else
        # make fresh directory
        mkdir "${new_state}"
    fi;

    # first output here is just for end user
    mv "${kreports}/${sample_id}.kreport_bracken_species.txt" "${new_state}" || echo "No bracken report"
    mv "bracken.json" "${new_state}/${sample_id}.json"
    """
}


process makeReport {
    label "wfmetagenomics"
    maxForks 1
    cpus 1
    input:
        path lineages
        tuple(path(stats), path("versions/*"), path("params.json"), path("template.html"))
    output:
        path "wf-metagenomics-*.html", emit: report_html
    script:
        report_name = "wf-metagenomics-report.html"
    """
    report.py \
        "${report_name}" \
        --versions versions \
        --params params.json \
        --summaries ${stats} \
        --lineages "${lineages}" \
        --vistempl template.html \
    """
}


// See https://github.com/nextflow-io/nextflow/issues/1636
// This is the only way to publish files from a workflow whilst
// decoupling the publish from the process steps.
process output {
    // publish inputs to output directory
    label "wfmetagenomics"
    publishDir "${params.out_dir}", mode: 'copy', pattern: "*"
    input:
        path fname
    output:
        path fname
    """
    echo "Writing output files"
    """
}


workflow kraken_pipeline {
    take:
        taxonomy
        database
        kmer_distribution
        template
    main:
 
        taxonomy = unpackTaxonomy(taxonomy)
        
        database = unpackDatabase(database, kmer_distribution)
        bracken_length = determine_bracken_length(database)
        kraken_server(database)
        input = file("${params.fastq}")
        if (input.isFile()){
            if (params.watch_path) {
                throw new Exception("Watch path can only be used with input directories")
            }
            initial_items = channel.fromPath("${params.fastq}")
            batch_items = initial_items
                .map{ it -> tuple(it.simpleName, it) }
        }
        else if (input.isDirectory()) {
            log.info("")
            log.info("Input directory assumed to be containing one or more directories containing fastq files.")
            initial_items = Channel.fromPath("${params.fastq}/**/*f*q*")
            all_items = initial_items
            if (params.watch_path){
                added_items = Channel
                    .watchPath("${params.fastq}/**/*f*q*")
                    .until{ it -> it.name == 'STOP.fastq.gz' }
                all_items = initial_items.concat(added_items)
            }
            named = all_items
                .map{ it -> tuple("$it".split(/\//)[-2], it) }
            batch_items = named
            if (params.sample_sheet){
                // Use sample sheet to name samples and batch
                sample_sheet = get_sample_sheet(params.sample_sheet)
                batch_items = named
                    .combine(sample_sheet, by: [0])
                    .map { it -> tuple(it[2], it[1]) }
            }
        }
        else {
            throw new Exception("--fastq should be a file or directory.")
        }

        // maybe split up large files
        if (params.batch_size != 0) {
            batch_items = rebatchFastq(batch_items.transpose())
                .transpose()
        }

        // Run Kraken2
        kraken2_response = kraken2_client(batch_items)
    
        // progressive stats -- scan doesn't like tuple :/
        stats = progressiveStats.scan(
            kraken2_response.map{ it -> it[2] })
   
        kraken_reports = progressive_kreports.scan(
            kraken2_response.map{ it -> it[1] },
            taxonomy)
<<<<<<< HEAD
        bracken_reports = bracken.scan(
            kraken_reports, database, taxonomy, bracken_length)
=======
        bracken_reports = bracken.scan(kraken_reports, database, taxonomy, bracken_length)
>>>>>>> 1c555c17
         
        // report step
        //   Nasty: we assume br.report and stats are similarly ordered, they aren't.
        //   This doesn't matter too much as stats is read lengths and qualities: its
        //   not going to lead to grossly contradictory results. .merge() is deprecated
        //   so just ram the channels into the process. The alternative is needing to add
        //   keys into br.report and stats, but thats difficult because process.scan doesn't
        //   accept scan, because, ya know, reasons.

        versions = getVersions().collect()
        parameters = getParams().collect()
        stuff = stats
            .combine(versions)
            .combine(parameters)
            .combine(Channel.of(template))
        report = makeReport(bracken_reports.reports, stuff)

        // output updating files as part of this pipeline
        output(report.report_html.mix(
            versions, parameters),
        )

        // Stop server when all are processed
        stop_kraken_server(kraken2_response.collect())

        //  Stop file to input folder when read_limit stop condition is met.
        if (params.watch_path && params.run_indefinitely == false){
            stopCondition(stats)
        }

    emit:
        report.report_html  // just emit something
}<|MERGE_RESOLUTION|>--- conflicted
+++ resolved
@@ -507,12 +507,8 @@
         kraken_reports = progressive_kreports.scan(
             kraken2_response.map{ it -> it[1] },
             taxonomy)
-<<<<<<< HEAD
         bracken_reports = bracken.scan(
             kraken_reports, database, taxonomy, bracken_length)
-=======
-        bracken_reports = bracken.scan(kraken_reports, database, taxonomy, bracken_length)
->>>>>>> 1c555c17
          
         // report step
         //   Nasty: we assume br.report and stats are similarly ordered, they aren't.
